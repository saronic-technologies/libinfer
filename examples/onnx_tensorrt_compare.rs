--- conflicted
+++ resolved
@@ -24,12 +24,7 @@
 use anyhow::{anyhow, Result};
 use clap::Parser;
 use cxx::UniquePtr;
-<<<<<<< HEAD
 use libinfer::{Engine, TensorDataType, Options, TensorInstance};
-=======
-use libinfer::{Engine, TensorDataType, Options};
-use libinfer::ffi::InputTensor;
->>>>>>> 1c00b3e2
 use ort::execution_providers::{CUDAExecutionProvider, TensorRTExecutionProvider};
 use ort::{
     session::{builder::GraphOptimizationLevel, Session},
@@ -142,7 +137,6 @@
         .collect()
 }
 
-<<<<<<< HEAD
 fn run_onnx_inference_mixed(
     session: &mut Session, 
     input_data_list_u8: &[Vec<u8>],
@@ -216,8 +210,6 @@
     Ok(result_outputs)
 }
 
-=======
->>>>>>> 1c00b3e2
 fn run_onnx_inference_f32(session: &mut Session, input_data_list: &[Vec<f32>], input_infos: &[libinfer::TensorInfo]) -> Result<Vec<Vec<f32>>> {
     // Get output names before mutable borrow
     let output_names: Vec<String> = session.outputs.iter().map(|o| o.name.clone()).collect();
@@ -314,68 +306,6 @@
         let new_shape: Vec<i64> = input_info.shape.iter().map(|&d| if d == -1 { 1 } else { d }).collect();
         
         let input_tensor = Value::from_array((new_shape, input_data.clone()))?;
-        input_tensors.push((input_info.name.as_str(), input_tensor));
-    }
-    
-    // Run inference with all inputs
-    let inputs_map = input_tensors.into_iter().collect::<std::collections::HashMap<_, _>>();
-    let outputs = session.run(inputs_map)?;
-    
-    // Extract all outputs
-    let mut result_outputs = Vec::new();
-    for output_name in output_names {
-        let output_tensor = outputs[output_name.as_str()].try_extract_array::<f32>()?;
-        result_outputs.push(output_tensor.to_owned().into_raw_vec_and_offset().0);
-    }
-    
-    Ok(result_outputs)
-}
-
-fn run_onnx_inference_int64(session: &mut Session, input_data_list: &[Vec<i64>], input_infos: &[libinfer::TensorInfo]) -> Result<Vec<Vec<f32>>> {
-    // Get output names before mutable borrow
-    let output_names: Vec<String> = session.outputs.iter().map(|o| o.name.clone()).collect();
-    
-    // Create input tensors for all inputs (i64 data type)
-    let mut input_tensors = Vec::new();
-    for (i, input_data) in input_data_list.iter().enumerate() {
-        let input_info = &input_infos[i];
-        // Create tensor with the shape provided from TensorRT (add batch dimension)
-        let shape_with_batch: Vec<usize> = std::iter::once(1usize) // batch size 1
-            .chain(input_info.dims.iter().map(|&d| d as usize))
-            .collect();
-        
-        let input_tensor = Value::from_array((shape_with_batch, input_data.clone()))?;
-        input_tensors.push((input_info.name.as_str(), input_tensor));
-    }
-    
-    // Run inference with all inputs
-    let inputs_map = input_tensors.into_iter().collect::<std::collections::HashMap<_, _>>();
-    let outputs = session.run(inputs_map)?;
-    
-    // Extract all outputs
-    let mut result_outputs = Vec::new();
-    for output_name in output_names {
-        let output_tensor = outputs[output_name.as_str()].try_extract_array::<f32>()?;
-        result_outputs.push(output_tensor.to_owned().into_raw_vec_and_offset().0);
-    }
-    
-    Ok(result_outputs)
-}
-
-fn run_onnx_inference_bool(session: &mut Session, input_data_list: &[Vec<bool>], input_infos: &[libinfer::TensorInfo]) -> Result<Vec<Vec<f32>>> {
-    // Get output names before mutable borrow
-    let output_names: Vec<String> = session.outputs.iter().map(|o| o.name.clone()).collect();
-    
-    // Create input tensors for all inputs (bool data type)
-    let mut input_tensors = Vec::new();
-    for (i, input_data) in input_data_list.iter().enumerate() {
-        let input_info = &input_infos[i];
-        // Create tensor with the shape provided from TensorRT (add batch dimension)
-        let shape_with_batch: Vec<usize> = std::iter::once(1usize) // batch size 1
-            .chain(input_info.dims.iter().map(|&d| d as usize))
-            .collect();
-        
-        let input_tensor = Value::from_array((shape_with_batch, input_data.clone()))?;
         input_tensors.push((input_info.name.as_str(), input_tensor));
     }
     
@@ -413,10 +343,7 @@
         input_tensors.push(TensorInstance {
             name: input_info.name.clone(),
             data: input_data.clone(),
-<<<<<<< HEAD
             shape: new_shape,
-=======
->>>>>>> 1c00b3e2
             dtype: input_info.dtype.clone(),
         });
     }
@@ -581,10 +508,6 @@
     input_data_list_int64: &[Vec<i64>],
     input_data_list_bool: &[Vec<bool>],
     input_dims: &[libinfer::TensorInfo],
-<<<<<<< HEAD
-=======
-    input_data_type: TensorDataType,
->>>>>>> 1c00b3e2
     num_runs: usize,
 ) -> Result<BenchmarkResults> {
     info!("Warming up inference paths (10 iterations)...");
@@ -594,31 +517,8 @@
         if i % 5 == 0 {
             info!("  Warmup progress: {}/10", i + 1);
         }
-<<<<<<< HEAD
         let _ = run_onnx_inference_mixed(session, input_data_list_u8, input_data_list_f32, input_data_list_int64, input_data_list_bool, input_dims)?;
         let _ = run_tensorrt_inference(engine, input_data_list_u8, input_dims)?;
-=======
-        match input_data_type {
-            TensorDataType::UINT8 => {
-                let _ = run_onnx_inference_u8(session, input_data_list_u8, input_dims)?;
-                let _ = run_tensorrt_inference(engine, input_data_list_u8, input_dims)?;
-            }
-            TensorDataType::FP32 => {
-                if let Some(ref input_f32) = input_data_list_f32 {
-                    let _ = run_onnx_inference_f32(session, input_f32, input_dims)?;
-                    let _ = run_tensorrt_inference(engine, input_data_list_u8, input_dims)?;
-                }
-            }
-            TensorDataType::INT64 | TensorDataType::BOOL => {
-                // For INT64 and BOOL, we skip warmup as they require additional data preparation
-                // that's handled in the main benchmark loop
-                warn!("Skipping warmup for {:?} data type", input_data_type);
-            }
-            _ => {
-                return Err(anyhow!("Unsupported input data type for benchmarking"));
-            }
-        }
->>>>>>> 1c00b3e2
     }
 
     info!("Running {} benchmark iterations...", num_runs);
@@ -631,24 +531,7 @@
     let onnx_latencies: Vec<Duration> = (0..num_runs)
         .map(|i| {
             let start = Instant::now();
-<<<<<<< HEAD
             let _ = run_onnx_inference_mixed(session, input_data_list_u8, input_data_list_f32, input_data_list_int64, input_data_list_bool, input_dims);
-=======
-            let _ = match input_data_type {
-                TensorDataType::UINT8 => run_onnx_inference_u8(session, input_data_list_u8, input_dims),
-                TensorDataType::FP32 => {
-                    if let Some(ref input_f32) = input_data_list_f32 {
-                        run_onnx_inference_f32(session, input_f32, input_dims)
-                    } else {
-                        Err(anyhow!("Missing f32 input data"))
-                    }
-                }
-                TensorDataType::INT64 | TensorDataType::BOOL => {
-                    Err(anyhow!("Benchmarking for {:?} data type requires additional data preparation - not yet implemented", input_data_type))
-                }
-                _ => Err(anyhow!("Unsupported input data type for benchmarking")),
-            };
->>>>>>> 1c00b3e2
             let iteration_time = start.elapsed();
             recent_latencies.push(iteration_time);
             
@@ -785,19 +668,11 @@
     info!("TensorRT engine loaded successfully");
 
     // Get model information
-<<<<<<< HEAD
     let input_dims = engine.get_input_tensor_info();
     let output_dims = engine.get_output_tensor_info();
     
     // Check if we have any input tensors
     if input_dims.is_empty() {
-=======
-    let input_dims = engine.get_input_dims();
-    let output_dims = engine.get_output_dims();
-    
-    // Check if all input tensors have the same data type (for backward compatibility)
-    let input_data_type = if input_dims.is_empty() {
->>>>>>> 1c00b3e2
         return Err(anyhow!("No input tensors found in TensorRT engine"));
     } else if input_dims.iter().all(|tensor| tensor.dtype == input_dims[0].dtype) {
         input_dims[0].dtype.clone()
@@ -886,7 +761,6 @@
     let mut input_data_list_bool = Vec::new();
     
     for input_info in &input_dims {
-<<<<<<< HEAD
         // Calculate tensor size from shape use 1 for all dynamic dimensions (which are -1) 
         let input_shape: Vec<u32> = input_info.shape.iter().map(|&d| if d == -1 { 1 } else { d as u32 }).collect();
         
@@ -913,31 +787,6 @@
                 let data_bool = generate_random_input_bool(&input_shape, &mut rng);
                 let data_u8 = bool_to_u8(&data_bool);
                 (data_u8, Vec::new(), Vec::new(), data_bool)
-=======
-        info!("Preparing input tensor '{}' with dims {:?} and dtype {:?}", input_info.name, input_info.dims, input_info.dtype);
-        // Create dimensions with batch size = 1
-        let dims_with_batch: Vec<u32> = std::iter::once(1u32)
-            .chain(input_info.dims.iter().cloned())
-            .collect();
-
-        info!("Generating random data for input '{}', dims={:?}", input_info.name, dims_with_batch);
-        
-        let data_u8 = match input_data_type {
-            TensorDataType::UINT8 => {
-                generate_random_input_u8(&dims_with_batch, &mut rng)
-            }
-            TensorDataType::FP32 => {
-                let data_f32 = generate_random_input_f32(&dims_with_batch, &mut rng);
-                f32_to_u8(&data_f32)
->>>>>>> 1c00b3e2
-            }
-            TensorDataType::INT64 => {
-                let data_int64 = generate_random_input_int64(&dims_with_batch, &mut rng);
-                int64_to_u8(&data_int64)
-            }
-            TensorDataType::BOOL => {
-                let data_bool = generate_random_input_bool(&dims_with_batch, &mut rng);
-                bool_to_u8(&data_bool)
             }
             _ => {
                 return Err(anyhow!("Unsupported input data type for random generation"));
@@ -950,74 +799,6 @@
         input_data_list_bool.push(data_bool);
     }
 
-<<<<<<< HEAD
-=======
-    // Prepare specific data types for ONNX inference
-    let mut input_data_list_int64: Option<Vec<Vec<i64>>> = None;
-    let mut input_data_list_bool: Option<Vec<Vec<bool>>> = None;
-    
-    match input_data_type {
-        TensorDataType::FP32 => {
-            let mut f32_inputs = Vec::new();
-            for (tensor_idx, u8_data) in input_data_list_u8.iter().enumerate() {
-                if u8_data.len() % 4 != 0 {
-                    return Err(anyhow!(
-                        "Invalid u8 data length for tensor {}: {} bytes (not divisible by 4)",
-                        tensor_idx, u8_data.len()
-                    ));
-                }
-                
-                let f32_data: Vec<f32> = u8_data
-                    .chunks_exact(4)
-                    .map(|bytes| f32::from_le_bytes([bytes[0], bytes[1], bytes[2], bytes[3]]))
-                    .collect();
-                
-                f32_inputs.push(f32_data);
-            }
-            input_data_list_f32 = Some(f32_inputs);
-        }
-        TensorDataType::INT64 => {
-            let mut int64_inputs = Vec::new();
-            for (tensor_idx, u8_data) in input_data_list_u8.iter().enumerate() {
-                if u8_data.len() % 8 != 0 {
-                    return Err(anyhow!(
-                        "Invalid u8 data length for tensor {}: {} bytes (not divisible by 8)",
-                        tensor_idx, u8_data.len()
-                    ));
-                }
-                
-                let int64_data: Vec<i64> = u8_data
-                    .chunks_exact(8)
-                    .map(|bytes| i64::from_le_bytes([
-                        bytes[0], bytes[1], bytes[2], bytes[3],
-                        bytes[4], bytes[5], bytes[6], bytes[7]
-                    ]))
-                    .collect();
-                
-                int64_inputs.push(int64_data);
-            }
-            input_data_list_int64 = Some(int64_inputs);
-        }
-        TensorDataType::BOOL => {
-            let mut bool_inputs = Vec::new();
-            for u8_data in input_data_list_u8.iter() {
-                let bool_data: Vec<bool> = u8_data
-                    .iter()
-                    .map(|&byte| byte != 0)
-                    .collect();
-                
-                bool_inputs.push(bool_data);
-            }
-            input_data_list_bool = Some(bool_inputs);
-        }
-        TensorDataType::UINT8 => {
-            // No additional preparation needed for UINT8
-        }
-        _ => {
-            return Err(anyhow!("Unsupported input data type for ONNX preparation"));
-        }
-    }
->>>>>>> 1c00b3e2
 
     // Run performance benchmarking if not skipped
     if !args.skip_benchmark {
@@ -1050,60 +831,11 @@
             info!("Correctness iteration {}/{}", iteration, args.iterations);
         }
 
-<<<<<<< HEAD
         // Run ONNX and TensorRT inference with mixed types
         let onnx_outputs = run_onnx_inference_mixed(&mut session, &input_data_list_u8, &input_data_list_f32, &input_data_list_int64, &input_data_list_bool, &input_dims)
             .map_err(|e| anyhow!("ONNX inference failed: {}", e))?;
         let tensorrt_outputs = run_tensorrt_inference(&mut engine, &input_data_list_u8, &input_dims)
             .map_err(|e| anyhow!("TensorRT inference failed: {}", e))?;
-=======
-        // Run ONNX and TensorRT inference based on data type
-        let (onnx_outputs, tensorrt_outputs) = match input_data_type {
-            TensorDataType::UINT8 => {
-                let onnx_outputs = run_onnx_inference_u8(&mut session, &input_data_list_u8, &input_dims)
-                    .map_err(|e| anyhow!("ONNX inference failed: {}", e))?;
-                let tensorrt_outputs = run_tensorrt_inference(&mut engine, &input_data_list_u8, &input_dims)
-                    .map_err(|e| anyhow!("TensorRT inference failed: {}", e))?;
-                (onnx_outputs, tensorrt_outputs)
-            }
-            TensorDataType::FP32 => {
-                if let Some(ref input_f32) = input_data_list_f32 {
-                    let onnx_outputs = run_onnx_inference_f32(&mut session, input_f32, &input_dims)
-                        .map_err(|e| anyhow!("ONNX inference failed: {}", e))?;
-                    let tensorrt_outputs = run_tensorrt_inference(&mut engine, &input_data_list_u8, &input_dims)
-                        .map_err(|e| anyhow!("TensorRT inference failed: {}", e))?;
-                    (onnx_outputs, tensorrt_outputs)
-                } else {
-                    return Err(anyhow!("Missing f32 input data for FP32 model"));
-                }
-            }
-            TensorDataType::INT64 => {
-                if let Some(ref input_int64) = input_data_list_int64 {
-                    let onnx_outputs = run_onnx_inference_int64(&mut session, input_int64, &input_dims)
-                        .map_err(|e| anyhow!("ONNX inference failed: {}", e))?;
-                    let tensorrt_outputs = run_tensorrt_inference(&mut engine, &input_data_list_u8, &input_dims)
-                        .map_err(|e| anyhow!("TensorRT inference failed: {}", e))?;
-                    (onnx_outputs, tensorrt_outputs)
-                } else {
-                    return Err(anyhow!("Missing int64 input data for INT64 model"));
-                }
-            }
-            TensorDataType::BOOL => {
-                if let Some(ref input_bool) = input_data_list_bool {
-                    let onnx_outputs = run_onnx_inference_bool(&mut session, input_bool, &input_dims)
-                        .map_err(|e| anyhow!("ONNX inference failed: {}", e))?;
-                    let tensorrt_outputs = run_tensorrt_inference(&mut engine, &input_data_list_u8, &input_dims)
-                        .map_err(|e| anyhow!("TensorRT inference failed: {}", e))?;
-                    (onnx_outputs, tensorrt_outputs)
-                } else {
-                    return Err(anyhow!("Missing bool input data for BOOL model"));
-                }
-            }
-            _ => {
-                return Err(anyhow!("Unsupported input data type for inference"));
-            }
-        };
->>>>>>> 1c00b3e2
 
         // Compare all outputs and collect differences (don't exit on errors)
         if onnx_outputs.len() != tensorrt_outputs.len() {
