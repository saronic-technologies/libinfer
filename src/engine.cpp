#include "engine.h"

#include <NvInferRuntimeBase.h>
#include <NvOnnxParser.h>
#include <algorithm>
#include <filesystem>
#include <fstream>
#include <iostream>
#include <iterator>
#include <random>
#include <stdexcept>
#include <unordered_map>

#include "libinfer/src/lib.rs.h"

#include <NvInferPlugin.h>
#include <NvInferPluginUtils.h>


using namespace nvinfer1;

// Helper function to convert from our enum to TensorRT's enum.
TensorDataType toTensorDataType(DataType dt) {
  switch (dt) {
  case DataType::kFLOAT:
    return TensorDataType::FP32;
  case DataType::kUINT8:
    return TensorDataType::UINT8;
  case DataType::kINT64:
    return TensorDataType::INT64;
  case DataType::kBOOL:
    return TensorDataType::BOOL;
  default:
    throw std::runtime_error("Unsupported tensor data type");
  }
}

// Helper function to get the size in bytes of a data type.
size_t getDataTypeSize(TensorDataType dt) {
  switch (dt) {
  case TensorDataType::FP32:
    return 4;
  case TensorDataType::UINT8:
    return 1;
  case TensorDataType::INT64:
    return 8;
  case TensorDataType::BOOL:
    return 1;
  }
}

// Implement our Rust friends.
std::unique_ptr<Engine> load_engine(const Options &options) {
  auto engine = std::make_unique<Engine>(options);
  engine->load();
  return engine;
}

// Throw an exception on error, which manifests as Result in Rust.
static inline void checkCudaErrorCode(cudaError_t code) {
  if (code != 0) {
    std::string errMsg =
        "CUDA operation failed with code: " + std::to_string(code) + "(" +
        cudaGetErrorName(code) + "), with message: " + cudaGetErrorString(code);
    throw std::runtime_error(errMsg);
  }
}

// Pretty dumb that we don't get a resize method in rust::Vec.
template <typename T> static void resize(rust::Vec<T> &v, size_t len) {
  v.reserve(len);
  while (v.size() < len) {
    v.push_back(T{});
  }
}

Engine::Engine(const Options &options)
    : kEnginePath(options.path), kDeviceIndex(options.device_index) {
  if (!spdlog::get("libinfer")) {
    spdlog::set_pattern("%+", spdlog::pattern_time_type::utc);
    spdlog::set_default_logger(spdlog::stderr_color_mt("libinfer"));

    const char *rustLogLevelEnvVar = "RUST_LOG";
    const char *rustLogLevel = getenv(rustLogLevelEnvVar);
    if (rustLogLevel == nullptr) {
      spdlog::set_level(spdlog::level::warn);
    } else {

      std::string rustLogLevelStr(rustLogLevel);
      if (rustLogLevelStr == "error") {
        spdlog::set_level(spdlog::level::err);
      } else if (rustLogLevelStr == "warn") {
        spdlog::set_level(spdlog::level::warn);
      } else if (rustLogLevelStr == "info") {
        spdlog::set_level(spdlog::level::info);
      } else if (rustLogLevelStr == "debug" || rustLogLevelStr == "trace") {
        spdlog::set_level(spdlog::level::debug);
      }
    }
  }
}

Engine::~Engine() {
  // Free the GPU memory
  for (auto &buffer : mBuffers) {
    checkCudaErrorCode(cudaFree(buffer));
  }

  checkCudaErrorCode(cudaStreamDestroy(mInferenceCudaStream));

  mBuffers.clear();
}

void Engine::load() {
  // Initialize plugins
  initLibNvInferPlugins(&mLogger, "");


  // Read the serialized model from disk
  std::ifstream file(kEnginePath, std::ios::binary | std::ios::ate);
  if (!file.is_open()) {
    throw std::runtime_error("Could not open engine file");
  }

  std::streamsize size = file.tellg();
  file.seekg(0, std::ios::beg);
  if (file.fail()) {
    throw std::runtime_error("Failed to seek in engine file");
  }

  std::vector<char> buffer(size);
  if (!file.read(buffer.data(), size)) {
    throw std::runtime_error("Unable to read engine file");
  }

  // Create a runtime to deserialize the engine file.
  mRuntime = std::unique_ptr<IRuntime>{createInferRuntime(mLogger)};
  if (!mRuntime) {
    throw std::runtime_error("Runtime not initialized");
  }

  // Set the device index
  const auto ret = cudaSetDevice(kDeviceIndex);
  if (ret != 0) {
    int numGPUs;
    cudaGetDeviceCount(&numGPUs);
    const auto errMsg =
        "Unable to set GPU device index to: " + std::to_string(kDeviceIndex) +
        ". Note, your device has " + std::to_string(numGPUs) +
        " CUDA-capable GPU(s).";
    throw std::runtime_error(errMsg);
  }

  // Create an engine, a representation of the optimized model.
  mEngine = std::unique_ptr<nvinfer1::ICudaEngine>(
      mRuntime->deserializeCudaEngine(buffer.data(), buffer.size()));
  if (!mEngine) {
    throw std::runtime_error("Engine deserialization failed");
  }

  // The execution context contains all of the state associated with a
  // particular invocation
  mContext = std::unique_ptr<nvinfer1::IExecutionContext>(
      mEngine->createExecutionContext());
  if (!mContext) {
    throw std::runtime_error("Could not create execution context");
  }

  // Storage for holding the input and output buffers
  // This will be passed to TensorRT for inference
  mBuffers.resize(mEngine->getNbIOTensors());

  // Create the cuda stream that will be used for inference
  checkCudaErrorCode(cudaStreamCreate(&mInferenceCudaStream));

  // Create a cuda stream
  cudaStream_t stream;
  checkCudaErrorCode(cudaStreamCreate(&stream));

  // Allocate GPU memory for input and output buffers
<<<<<<< HEAD
  mTensorMetadata.clear();
  mTensorMetadata.reserve(mEngine->getNbIOTensors());

  // ASSUMPTION: we always use optimization profile 0
  // set the optimization profile to 0 so we can query output shapes after setting input shapes
  mContext->setOptimizationProfileAsync(0, stream);
  
  // set metadata for input tensors first.
  // This has to be done first because we can't find the max input shape until we have specified the inputs
=======
  mOutputLengths.clear();
  mTensorMetadata.clear();
  mTensorMetadata.reserve(mEngine->getNbIOTensors());
  
>>>>>>> 1c00b3e2
  for (int i = 0; i < mEngine->getNbIOTensors(); ++i) {
    const auto tensorName = mEngine->getIOTensorName(i);
    const auto tensorType = mEngine->getTensorIOMode(tensorName);
    const auto tensorShape = mEngine->getTensorShape(tensorName);
    const auto tensorDataType = mEngine->getTensorDataType(tensorName);
<<<<<<< HEAD

    if (tensorType == TensorIOMode::kOUTPUT) {
      continue; // skip output tensors for now
    }

    if (tensorType != TensorIOMode::kINPUT) {
      throw std::runtime_error("Error, IO Tensor is neither an input or output!");
    }
    
    // Store tensor metadata to avoid repeated TensorRT queries during inference
    TensorMetadata metadata;
    metadata.name = std::string(tensorName);
    metadata.ioMode = tensorType;
    metadata.dataType = tensorDataType;
    metadata.dataTypeSize = getDataTypeSize(toTensorDataType(tensorDataType));
    metadata.shape = tensorShape;
    metadata.bufferIndex = i;
    metadata.minShape = mEngine->getProfileShape(tensorName, 0, OptProfileSelector::kMIN);
    metadata.optShape = mEngine->getProfileShape(tensorName, 0, OptProfileSelector::kOPT);
    metadata.maxShape = mEngine->getProfileShape(tensorName, 0, OptProfileSelector::kMAX);

    size_t nonDynamicSize = 1;
    for (int j = 0; j < tensorShape.nbDims; ++j) {
      if (tensorShape.d[j] == -1) {
        nonDynamicSize *= 1; // Treat dynamic dimensions as size 1
      } else {
        nonDynamicSize *= tensorShape.d[j];
=======
    
    // Store tensor metadata to avoid repeated TensorRT queries during inference
    TensorMetadata metadata;
    metadata.name = std::string(tensorName);
    metadata.ioMode = tensorType;
    metadata.dataType = tensorDataType;
    metadata.dataTypeSize = getDataTypeSize(toTensorDataType(tensorDataType));
    metadata.dims = tensorShape;
    mTensorMetadata.push_back(std::move(metadata));
    if (tensorType == TensorIOMode::kINPUT) {
      // Store the input dims for later use.
      mInputDims.push_back(tensorShape);
      const size_t inputDataTypeSize = metadata.dataTypeSize;

      mMinBatchSize =
          mEngine->getProfileShape(tensorName, 0, OptProfileSelector::kMIN)
              .d[0];
      mOptBatchSize =
          mEngine->getProfileShape(tensorName, 0, OptProfileSelector::kOPT)
              .d[0];
      mMaxBatchSize =
          mEngine->getProfileShape(tensorName, 0, OptProfileSelector::kMAX)
              .d[0];

      // multiply tensorShape dimensions except for the batch dimension
      uint32_t inputLen = 1;
      for (int j = 1; j < tensorShape.nbDims; ++j) {
        // We ignore j = 0 because that is the batch size, and we will take that
        // into account when sizing the buffer.
        inputLen *= tensorShape.d[j];
      }

      inputLen *= inputDataTypeSize; // Account for data type size
      inputLen *= mMaxBatchSize; // Account for max batch size

      // Allocate as much memory for the largest supported batch size.
      checkCudaErrorCode(
        cudaMallocAsync(&mBuffers[i],
          inputLen,
          stream
        )
      );
    } else if (tensorType == TensorIOMode::kOUTPUT) {
      const size_t outputDataTypeSize = metadata.dataTypeSize;

      // The binding is an output
      uint32_t outputLen = 1;
      mOutputDims.push_back(tensorShape);

      for (int j = 1; j < tensorShape.nbDims; ++j) {
        // We ignore j = 0 because that is the batch size, and we will take that
        // into account when sizing the buffer.
        outputLen *= tensorShape.d[j];
>>>>>>> 1c00b3e2
      }
    }
    metadata.nonDynamicSize = nonDynamicSize * metadata.dataTypeSize;

<<<<<<< HEAD
    // find the size of the input buffer for max shape
    // multiply tensorShape dimensions for max shape by data type size
    uint32_t inputLen = metadata.dataTypeSize;
    for (int j = 0; j < tensorShape.nbDims; ++j) {
      inputLen *= metadata.maxShape.d[j];
    }

    // Allocate as much memory for the largest supported batch size.
    checkCudaErrorCode(
      cudaMallocAsync(&mBuffers[i],
        inputLen,
        stream
      )
    );

    spdlog::debug("Tensor: {}, buffer index: {}, non-dynamic size (bytes): {}, max size: {}, ptr: {}",
                  metadata.name, metadata.bufferIndex, metadata.nonDynamicSize, inputLen, mBuffers[i]);

    // set the input shape to the max shape so we can query output shapes later
    mContext->setInputShape(metadata.name.c_str(), metadata.maxShape);
    
    mTensorMetadata.push_back(std::move(metadata));
  }

  // check that all input dimensions have been specified correctly
  int32_t ok = mContext->inferShapes(0, nullptr);
  if (ok != 0) {
    throw std::runtime_error("Error, not all input dimensions specified correctly.");
  }

  // collect output names first
  std::vector<std::string> outputNames;
  for (int i = 0; i < mEngine->getNbIOTensors(); ++i) {
    const auto tensorName = mEngine->getIOTensorName(i);
    const auto tensorType = mEngine->getTensorIOMode(tensorName);

    if (tensorType == TensorIOMode::kINPUT) {
      continue; // skip input tensors for now
=======
      mOutputLengths.push_back(outputLen);

      outputLen *= outputDataTypeSize; // Account for data type size
      outputLen *= mMaxBatchSize; // Account for max batch size

      // Allocate as much memory for the largest supported batch size.
      checkCudaErrorCode(cudaMallocAsync(
          &mBuffers[i], 
          outputLen,
          stream));
    } else {
      throw std::runtime_error(
          "Error, IO Tensor is neither an input or output!");
>>>>>>> 1c00b3e2
    }

    if (tensorType != TensorIOMode::kOUTPUT) {
      throw std::runtime_error("Error, IO Tensor is neither an input or output!");
    }

    outputNames.push_back(std::string(tensorName));
  }

  for (int i = 0; i < mEngine->getNbIOTensors(); ++i) {
    const auto tensorName = mEngine->getIOTensorName(i);
    const auto tensorType = mEngine->getTensorIOMode(tensorName);
    const auto tensorShape = mEngine->getTensorShape(tensorName);
    const auto tensorDataType = mEngine->getTensorDataType(tensorName);

    if (tensorType == TensorIOMode::kINPUT) {
      continue; // skip output tensors for now
    }

    if (tensorType != TensorIOMode::kOUTPUT) {
      throw std::runtime_error("Error, IO Tensor is neither an input or output!");
    }
    
    // Store tensor metadata to avoid repeated TensorRT queries during inference
    TensorMetadata metadata;
    metadata.name = std::string(tensorName);
    metadata.ioMode = tensorType;
    metadata.dataType = tensorDataType;
    metadata.dataTypeSize = getDataTypeSize(toTensorDataType(tensorDataType));
    metadata.shape = tensorShape;
    metadata.bufferIndex = i;

    // these shapes may have -1 for dynamic dimensions we don't need to know these
    metadata.minShape = mEngine->getProfileShape(tensorName, 0, OptProfileSelector::kMIN);
    metadata.optShape = mEngine->getProfileShape(tensorName, 0, OptProfileSelector::kOPT);

    // get actual max shape from context after setting input shapes
    metadata.maxShape = mEngine->getTensorShape(tensorName);

    size_t nonDynamicSize = 1;
    for (int j = 0; j < tensorShape.nbDims; ++j) {
      if (tensorShape.d[j] == -1) {
        nonDynamicSize *= 1; // Treat dynamic dimensions as size 1
      } else {
        nonDynamicSize *= tensorShape.d[j];
      }
    }
    metadata.nonDynamicSize = nonDynamicSize * metadata.dataTypeSize;

    // find max output size in bytes
    const int64_t inputLen = mContext->getMaxOutputSize(metadata.name.c_str());

    // Allocate as much memory for the largest supported batch size.
    checkCudaErrorCode(
      cudaMallocAsync(&mBuffers[i],
        inputLen,
        stream
      )
    );

    spdlog::debug("Output Tensor: {}, buffer index: {}, non-dynamic size (bytes): {}, max size: {}, ptr: {}",
                  metadata.name, metadata.bufferIndex, metadata.nonDynamicSize, inputLen, mBuffers[i]);
    
    mTensorMetadata.push_back(std::move(metadata));
  }

  // Now set metadata for output tensors

  // Synchronize and destroy the cuda stream
  checkCudaErrorCode(cudaStreamSynchronize(stream));
  checkCudaErrorCode(cudaStreamDestroy(stream));
}

rust::Vec<TensorInstance> Engine::infer(const rust::Vec<TensorInstance> &input) {
  // Create a map from tensor name to input data for easy lookup
  std::unordered_map<std::string, const TensorInstance*> inputMap;
  for (const auto &tensorInput : input) {
    inputMap[std::string(tensorInput.name)] = &tensorInput;
  }
  
  // Process each input tensor using cached metadata
  for (int i = 0; i < static_cast<int>(mTensorMetadata.size()); ++i) {
    const auto &metadata = mTensorMetadata[i];
    
    if (metadata.ioMode != TensorIOMode::kINPUT) {
      continue; // If not a tensor input skip
    }
    
    // Find the corresponding input data
    auto it = inputMap.find(metadata.name);
    if (it == inputMap.end()) {
      throw std::runtime_error("Missing input tensor: " + metadata.name);
    }
    
    const auto &tensorInput = *it->second;
<<<<<<< HEAD

    // validate input shape is valid with input size 
    if (static_cast<int32_t>(tensorInput.shape.size()) != metadata.shape.nbDims) {
      throw std::runtime_error("Input tensor '" + metadata.name + 
                              "' has incorrect number of dimensions: " + 
                              std::to_string(tensorInput.shape.size()) + 
                              ", expected: " + std::to_string(metadata.shape.nbDims));
    }

    size_t inputShapeSize = 1;
    for (size_t j = 0; j < tensorInput.shape.size(); ++j) {
      if (tensorInput.shape[j] < 1) {
        throw std::runtime_error(
                                "Invalid dimension size in input tensor '" + metadata.name + "'" + 
                                " at index " + std::to_string(j) + ": " + std::to_string(tensorInput.shape[j])
        );
=======
    const auto &dims = metadata.dims;
    
    // Calculate expected tensor size (excluding batch dimension)
    size_t tensorSize = 1;
    for (int d = 1; d < dims.nbDims; ++d) {
      tensorSize *= dims.d[d];
    }
    tensorSize *= metadata.dataTypeSize; // Account for data type size
    
    // Calculate batch size from input data
    int32_t currentBatchSize = tensorInput.data.size() / tensorSize;
    
    if (batchSize == -1) {
      batchSize = currentBatchSize;
      
      // Validate batch size constraints
      if (batchSize < mMinBatchSize) {
        throw std::runtime_error("Input batch size " + std::to_string(batchSize) + 
                               " is less than minimum: " + std::to_string(mMinBatchSize));
>>>>>>> 1c00b3e2
      }

      if (tensorInput.shape[j] < metadata.minShape.d[j]) {
        throw std::runtime_error("Input tensor '" + metadata.name + 
                                "' dimension " + std::to_string(j) + 
                                " is smaller than minimum: " + 
                                std::to_string(tensorInput.shape[j]) + 
                                " < " + std::to_string(metadata.minShape.d[j]));
      }

      if (tensorInput.shape[j] > metadata.maxShape.d[j]) {
        throw std::runtime_error("Input tensor '" + metadata.name + 
                                "' dimension " + std::to_string(j) + 
                                " is larger than maximum: " + 
                                std::to_string(tensorInput.shape[j]) + 
                                " > " + std::to_string(metadata.maxShape.d[j]));
      }
      
      inputShapeSize *= tensorInput.shape[j];
    }

    inputShapeSize *= metadata.dataTypeSize; // account for data type size
    if (inputShapeSize != tensorInput.data.size()) {
      throw std::runtime_error("Input tensor '" + metadata.name + 
                              "' has size mismatch calculated bytes from input tensor shape: " + 
                              std::to_string(inputShapeSize) + 
                              " != " + std::to_string(tensorInput.data.size()));
    }
    
    // Validate input tensor size
<<<<<<< HEAD
    if (tensorInput.data.size() % metadata.nonDynamicSize != 0) {
      throw std::runtime_error("Input tensor '" + metadata.name + 
                              "' does not contain whole number of non-dynamic elements");
    }
    
    // set input shape from tensor input shape
    nvinfer1:: Dims inputDims = nvinfer1::Dims{};
    inputDims.nbDims = static_cast<int32_t>(tensorInput.shape.size());
    for (size_t j = 0; j < tensorInput.shape.size(); ++j) {
      inputDims.d[j] = tensorInput.shape[j];
    }

=======
    if (tensorInput.data.size() % tensorSize != 0) {
      throw std::runtime_error("Input tensor '" + metadata.name + 
                              "' does not contain whole number of batches");
    }
    
    // Set input shape with batch dimension
    nvinfer1::Dims inputDims = dims;
    inputDims.d[0] = batchSize;
>>>>>>> 1c00b3e2
    bool shapeStatus = mContext->setInputShape(metadata.name.c_str(), inputDims);
    if (!shapeStatus) {
      throw std::runtime_error("Failed to set input shape for tensor: " + metadata.name);
    }
    
    // Copy input data to GPU buffer
    checkCudaErrorCode(cudaMemcpyAsync(mBuffers[metadata.bufferIndex], tensorInput.data.data(), 
                                      tensorInput.data.size(),
                                      cudaMemcpyHostToDevice, mInferenceCudaStream));
  }
  
  // Ensure all dynamic bindings have been defined
  if (!mContext->allInputDimensionsSpecified()) {
    throw std::runtime_error("Error, not all required dimensions specified.");
  }
  
  // Set the address of all input and output buffers using cached names
  for (int i = 0; i < static_cast<int>(mTensorMetadata.size()); ++i) {
<<<<<<< HEAD
    // degug log the tensor names and buffer indices and buffer size
  
    spdlog::debug("Setting tensor address for: {}, buffer index: {}, buffer ptr: {}",
                  mTensorMetadata[i].name, mTensorMetadata[i].bufferIndex, mBuffers[mTensorMetadata[i].bufferIndex]);

    bool status = mContext->setTensorAddress(mTensorMetadata[i].name.c_str(), mBuffers[mTensorMetadata[i].bufferIndex]);
    if (!status) {
      throw std::runtime_error("Unable to set tensor address for: " + mTensorMetadata[i].name);
    }
  }

  // Get output tensor names from metadata
  char const** outputNames;
  int32_t numNames = 0;
  for (const auto &metadata : mTensorMetadata) {
    if (metadata.ioMode == TensorIOMode::kOUTPUT) {
      numNames++;
    }
  }

  outputNames = new char const*[numNames];
  int32_t outputIdx = 0;
  for (const auto &metadata : mTensorMetadata) {
    if (metadata.ioMode == TensorIOMode::kOUTPUT) {
      outputNames[outputIdx] = metadata.name.c_str();
      outputIdx++;
    }
  }

  // verify output shapes
  const int32_t error_code = mContext->inferShapes(numNames, outputNames);
  if (error_code > 0) {
    // create a comma separated list of output names
    std::string namesCombined;
    for (int i = 0; i < numNames; ++i) {
      namesCombined += outputNames[i];
      if (i < numNames - 1) {
        namesCombined += ", ";
      }
=======
    bool status = mContext->setTensorAddress(mTensorMetadata[i].name.c_str(), mBuffers[i]);
    if (!status) {
      throw std::runtime_error("Unable to set tensor address for: " + mTensorMetadata[i].name);
>>>>>>> 1c00b3e2
    }

    throw std::runtime_error(
      "Failed to infer output shapes, for output names : " + std::string(namesCombined)
      + ", " + std::to_string(error_code) + " input tensors not specified correctly.");
  }
  
  // Run inference
  bool status = mContext->enqueueV3(mInferenceCudaStream);
  if (!status) {
    throw std::runtime_error("Inference execution failed");
  }
  
  // Collect output tensors
  rust::Vec<TensorInstance> outputs;
  
  for (int i = 0; i < static_cast<int>(mTensorMetadata.size()); ++i) {
    const auto &metadata = mTensorMetadata[i];
    
    if (metadata.ioMode != TensorIOMode::kOUTPUT) {
      continue; // skip if not tensor output
    }
    
<<<<<<< HEAD
    const Dims inferenceOutputShape = mContext->getTensorShape(metadata.name.c_str());
=======
    // Find the output length for this tensor
    size_t outputIdx = 0; // Need to map from tensor index to output index
    for (int j = 0; j < i; ++j) {
      if (mTensorMetadata[j].ioMode == TensorIOMode::kOUTPUT) {
        outputIdx++;
      }
    }
>>>>>>> 1c00b3e2
    
    TensorInstance output;
    size_t outputLen = metadata.dataTypeSize; // start with data type size
    for (int j = 0; j < inferenceOutputShape.nbDims; ++j) {
      outputLen *= inferenceOutputShape.d[j];
      output.shape.push_back(static_cast<int64_t>(inferenceOutputShape.d[j]));
    }
    
    // Create output tensor
<<<<<<< HEAD
    output.name = metadata.name;
    output.dtype = toTensorDataType(metadata.dataType);
    resize(output.data, outputLen);
    
    // Copy data from GPU buffer
    checkCudaErrorCode(cudaMemcpyAsync(output.data.data(), 
                                      static_cast<char*>(mBuffers[metadata.bufferIndex]),
                                      outputLen, 
=======
    OutputTensor output;
    size_t copySize = outputLen * metadata.dataTypeSize;
    output.name = metadata.name;
    output.dtype = toTensorDataType(metadata.dataType);
    resize(output.data, copySize);
    
    // Copy data from GPU buffer
    checkCudaErrorCode(cudaMemcpyAsync(output.data.data(), 
                                      static_cast<char*>(mBuffers[i]),
                                      copySize, 
>>>>>>> 1c00b3e2
                                      cudaMemcpyDeviceToHost, mInferenceCudaStream));
    
    outputs.push_back(std::move(output));
  }
  
  checkCudaErrorCode(cudaStreamSynchronize(mInferenceCudaStream));
  
  return outputs;
}

<<<<<<< HEAD
rust::Vec<TensorInfo> Engine::get_input_tensor_info() const {
=======
size_t Engine::get_num_inputs() const {
  size_t count = 0;
  for (const auto &metadata : mTensorMetadata) {
    if (metadata.ioMode == TensorIOMode::kINPUT) {
      count++;
    }
  }
  return count;
}

size_t Engine::get_num_outputs() const {
  size_t count = 0;
  for (const auto &metadata : mTensorMetadata) {
    if (metadata.ioMode == TensorIOMode::kOUTPUT) {
      count++;
    }
  }
  return count;
}

rust::Vec<TensorInfo> Engine::get_input_dims() const {
>>>>>>> 1c00b3e2
  rust::Vec<TensorInfo> result;
  for (const auto &metadata : mTensorMetadata) {
    if (metadata.ioMode == TensorIOMode::kINPUT) {
      TensorInfo info;
      info.name = metadata.name;
<<<<<<< HEAD
      resize(info.shape, 0);
      for (int j = 0; j < metadata.shape.nbDims; ++j) {
        info.shape.push_back(metadata.shape.d[j]);
        info.min_shape.push_back(metadata.minShape.d[j]);
        info.opt_shape.push_back(metadata.optShape.d[j]);
        info.max_shape.push_back(metadata.maxShape.d[j]);
      }
      info.dtype = toTensorDataType(metadata.dataType);

=======
      resize(info.dims, 0);
      // Skip batch dimension (index 0)
      for (int j = 1; j < metadata.dims.nbDims; ++j) {
        info.dims.push_back(static_cast<uint32_t>(metadata.dims.d[j]));
      }
      info.dtype = toTensorDataType(metadata.dataType);
>>>>>>> 1c00b3e2
      result.push_back(std::move(info));
    }
  }
  return result;
}

rust::Vec<TensorInfo> Engine::get_output_tensor_info() const {
  rust::Vec<TensorInfo> result;
  for (const auto &metadata : mTensorMetadata) {
    if (metadata.ioMode == TensorIOMode::kOUTPUT) {
      TensorInfo info;
      info.name = metadata.name;
<<<<<<< HEAD
      resize(info.shape, 0);
      for (int j = 0; j < metadata.shape.nbDims; ++j) {
        info.shape.push_back(metadata.shape.d[j]);
        info.min_shape.push_back(metadata.minShape.d[j]);
        info.opt_shape.push_back(metadata.optShape.d[j]);
        info.max_shape.push_back(metadata.maxShape.d[j]);
=======
      resize(info.dims, 0);
      // Skip batch dimension (index 0)
      for (int j = 1; j < metadata.dims.nbDims; ++j) {
        info.dims.push_back(static_cast<uint32_t>(metadata.dims.d[j]));
>>>>>>> 1c00b3e2
      }
      info.dtype = toTensorDataType(metadata.dataType);
      result.push_back(std::move(info));
    }
  }
  return result;
}<|MERGE_RESOLUTION|>--- conflicted
+++ resolved
@@ -178,7 +178,6 @@
   checkCudaErrorCode(cudaStreamCreate(&stream));
 
   // Allocate GPU memory for input and output buffers
-<<<<<<< HEAD
   mTensorMetadata.clear();
   mTensorMetadata.reserve(mEngine->getNbIOTensors());
 
@@ -188,18 +187,11 @@
   
   // set metadata for input tensors first.
   // This has to be done first because we can't find the max input shape until we have specified the inputs
-=======
-  mOutputLengths.clear();
-  mTensorMetadata.clear();
-  mTensorMetadata.reserve(mEngine->getNbIOTensors());
-  
->>>>>>> 1c00b3e2
   for (int i = 0; i < mEngine->getNbIOTensors(); ++i) {
     const auto tensorName = mEngine->getIOTensorName(i);
     const auto tensorType = mEngine->getTensorIOMode(tensorName);
     const auto tensorShape = mEngine->getTensorShape(tensorName);
     const auto tensorDataType = mEngine->getTensorDataType(tensorName);
-<<<<<<< HEAD
 
     if (tensorType == TensorIOMode::kOUTPUT) {
       continue; // skip output tensors for now
@@ -227,66 +219,10 @@
         nonDynamicSize *= 1; // Treat dynamic dimensions as size 1
       } else {
         nonDynamicSize *= tensorShape.d[j];
-=======
-    
-    // Store tensor metadata to avoid repeated TensorRT queries during inference
-    TensorMetadata metadata;
-    metadata.name = std::string(tensorName);
-    metadata.ioMode = tensorType;
-    metadata.dataType = tensorDataType;
-    metadata.dataTypeSize = getDataTypeSize(toTensorDataType(tensorDataType));
-    metadata.dims = tensorShape;
-    mTensorMetadata.push_back(std::move(metadata));
-    if (tensorType == TensorIOMode::kINPUT) {
-      // Store the input dims for later use.
-      mInputDims.push_back(tensorShape);
-      const size_t inputDataTypeSize = metadata.dataTypeSize;
-
-      mMinBatchSize =
-          mEngine->getProfileShape(tensorName, 0, OptProfileSelector::kMIN)
-              .d[0];
-      mOptBatchSize =
-          mEngine->getProfileShape(tensorName, 0, OptProfileSelector::kOPT)
-              .d[0];
-      mMaxBatchSize =
-          mEngine->getProfileShape(tensorName, 0, OptProfileSelector::kMAX)
-              .d[0];
-
-      // multiply tensorShape dimensions except for the batch dimension
-      uint32_t inputLen = 1;
-      for (int j = 1; j < tensorShape.nbDims; ++j) {
-        // We ignore j = 0 because that is the batch size, and we will take that
-        // into account when sizing the buffer.
-        inputLen *= tensorShape.d[j];
-      }
-
-      inputLen *= inputDataTypeSize; // Account for data type size
-      inputLen *= mMaxBatchSize; // Account for max batch size
-
-      // Allocate as much memory for the largest supported batch size.
-      checkCudaErrorCode(
-        cudaMallocAsync(&mBuffers[i],
-          inputLen,
-          stream
-        )
-      );
-    } else if (tensorType == TensorIOMode::kOUTPUT) {
-      const size_t outputDataTypeSize = metadata.dataTypeSize;
-
-      // The binding is an output
-      uint32_t outputLen = 1;
-      mOutputDims.push_back(tensorShape);
-
-      for (int j = 1; j < tensorShape.nbDims; ++j) {
-        // We ignore j = 0 because that is the batch size, and we will take that
-        // into account when sizing the buffer.
-        outputLen *= tensorShape.d[j];
->>>>>>> 1c00b3e2
       }
     }
     metadata.nonDynamicSize = nonDynamicSize * metadata.dataTypeSize;
 
-<<<<<<< HEAD
     // find the size of the input buffer for max shape
     // multiply tensorShape dimensions for max shape by data type size
     uint32_t inputLen = metadata.dataTypeSize;
@@ -325,21 +261,6 @@
 
     if (tensorType == TensorIOMode::kINPUT) {
       continue; // skip input tensors for now
-=======
-      mOutputLengths.push_back(outputLen);
-
-      outputLen *= outputDataTypeSize; // Account for data type size
-      outputLen *= mMaxBatchSize; // Account for max batch size
-
-      // Allocate as much memory for the largest supported batch size.
-      checkCudaErrorCode(cudaMallocAsync(
-          &mBuffers[i], 
-          outputLen,
-          stream));
-    } else {
-      throw std::runtime_error(
-          "Error, IO Tensor is neither an input or output!");
->>>>>>> 1c00b3e2
     }
 
     if (tensorType != TensorIOMode::kOUTPUT) {
@@ -435,7 +356,6 @@
     }
     
     const auto &tensorInput = *it->second;
-<<<<<<< HEAD
 
     // validate input shape is valid with input size 
     if (static_cast<int32_t>(tensorInput.shape.size()) != metadata.shape.nbDims) {
@@ -452,27 +372,6 @@
                                 "Invalid dimension size in input tensor '" + metadata.name + "'" + 
                                 " at index " + std::to_string(j) + ": " + std::to_string(tensorInput.shape[j])
         );
-=======
-    const auto &dims = metadata.dims;
-    
-    // Calculate expected tensor size (excluding batch dimension)
-    size_t tensorSize = 1;
-    for (int d = 1; d < dims.nbDims; ++d) {
-      tensorSize *= dims.d[d];
-    }
-    tensorSize *= metadata.dataTypeSize; // Account for data type size
-    
-    // Calculate batch size from input data
-    int32_t currentBatchSize = tensorInput.data.size() / tensorSize;
-    
-    if (batchSize == -1) {
-      batchSize = currentBatchSize;
-      
-      // Validate batch size constraints
-      if (batchSize < mMinBatchSize) {
-        throw std::runtime_error("Input batch size " + std::to_string(batchSize) + 
-                               " is less than minimum: " + std::to_string(mMinBatchSize));
->>>>>>> 1c00b3e2
       }
 
       if (tensorInput.shape[j] < metadata.minShape.d[j]) {
@@ -490,6 +389,7 @@
                                 std::to_string(tensorInput.shape[j]) + 
                                 " > " + std::to_string(metadata.maxShape.d[j]));
       }
+
       
       inputShapeSize *= tensorInput.shape[j];
     }
@@ -503,7 +403,6 @@
     }
     
     // Validate input tensor size
-<<<<<<< HEAD
     if (tensorInput.data.size() % metadata.nonDynamicSize != 0) {
       throw std::runtime_error("Input tensor '" + metadata.name + 
                               "' does not contain whole number of non-dynamic elements");
@@ -516,16 +415,6 @@
       inputDims.d[j] = tensorInput.shape[j];
     }
 
-=======
-    if (tensorInput.data.size() % tensorSize != 0) {
-      throw std::runtime_error("Input tensor '" + metadata.name + 
-                              "' does not contain whole number of batches");
-    }
-    
-    // Set input shape with batch dimension
-    nvinfer1::Dims inputDims = dims;
-    inputDims.d[0] = batchSize;
->>>>>>> 1c00b3e2
     bool shapeStatus = mContext->setInputShape(metadata.name.c_str(), inputDims);
     if (!shapeStatus) {
       throw std::runtime_error("Failed to set input shape for tensor: " + metadata.name);
@@ -544,7 +433,6 @@
   
   // Set the address of all input and output buffers using cached names
   for (int i = 0; i < static_cast<int>(mTensorMetadata.size()); ++i) {
-<<<<<<< HEAD
     // degug log the tensor names and buffer indices and buffer size
   
     spdlog::debug("Setting tensor address for: {}, buffer index: {}, buffer ptr: {}",
@@ -584,11 +472,6 @@
       if (i < numNames - 1) {
         namesCombined += ", ";
       }
-=======
-    bool status = mContext->setTensorAddress(mTensorMetadata[i].name.c_str(), mBuffers[i]);
-    if (!status) {
-      throw std::runtime_error("Unable to set tensor address for: " + mTensorMetadata[i].name);
->>>>>>> 1c00b3e2
     }
 
     throw std::runtime_error(
@@ -612,17 +495,7 @@
       continue; // skip if not tensor output
     }
     
-<<<<<<< HEAD
     const Dims inferenceOutputShape = mContext->getTensorShape(metadata.name.c_str());
-=======
-    // Find the output length for this tensor
-    size_t outputIdx = 0; // Need to map from tensor index to output index
-    for (int j = 0; j < i; ++j) {
-      if (mTensorMetadata[j].ioMode == TensorIOMode::kOUTPUT) {
-        outputIdx++;
-      }
-    }
->>>>>>> 1c00b3e2
     
     TensorInstance output;
     size_t outputLen = metadata.dataTypeSize; // start with data type size
@@ -632,7 +505,6 @@
     }
     
     // Create output tensor
-<<<<<<< HEAD
     output.name = metadata.name;
     output.dtype = toTensorDataType(metadata.dataType);
     resize(output.data, outputLen);
@@ -641,18 +513,6 @@
     checkCudaErrorCode(cudaMemcpyAsync(output.data.data(), 
                                       static_cast<char*>(mBuffers[metadata.bufferIndex]),
                                       outputLen, 
-=======
-    OutputTensor output;
-    size_t copySize = outputLen * metadata.dataTypeSize;
-    output.name = metadata.name;
-    output.dtype = toTensorDataType(metadata.dataType);
-    resize(output.data, copySize);
-    
-    // Copy data from GPU buffer
-    checkCudaErrorCode(cudaMemcpyAsync(output.data.data(), 
-                                      static_cast<char*>(mBuffers[i]),
-                                      copySize, 
->>>>>>> 1c00b3e2
                                       cudaMemcpyDeviceToHost, mInferenceCudaStream));
     
     outputs.push_back(std::move(output));
@@ -663,37 +523,12 @@
   return outputs;
 }
 
-<<<<<<< HEAD
 rust::Vec<TensorInfo> Engine::get_input_tensor_info() const {
-=======
-size_t Engine::get_num_inputs() const {
-  size_t count = 0;
-  for (const auto &metadata : mTensorMetadata) {
-    if (metadata.ioMode == TensorIOMode::kINPUT) {
-      count++;
-    }
-  }
-  return count;
-}
-
-size_t Engine::get_num_outputs() const {
-  size_t count = 0;
-  for (const auto &metadata : mTensorMetadata) {
-    if (metadata.ioMode == TensorIOMode::kOUTPUT) {
-      count++;
-    }
-  }
-  return count;
-}
-
-rust::Vec<TensorInfo> Engine::get_input_dims() const {
->>>>>>> 1c00b3e2
   rust::Vec<TensorInfo> result;
   for (const auto &metadata : mTensorMetadata) {
     if (metadata.ioMode == TensorIOMode::kINPUT) {
       TensorInfo info;
       info.name = metadata.name;
-<<<<<<< HEAD
       resize(info.shape, 0);
       for (int j = 0; j < metadata.shape.nbDims; ++j) {
         info.shape.push_back(metadata.shape.d[j]);
@@ -703,14 +538,6 @@
       }
       info.dtype = toTensorDataType(metadata.dataType);
 
-=======
-      resize(info.dims, 0);
-      // Skip batch dimension (index 0)
-      for (int j = 1; j < metadata.dims.nbDims; ++j) {
-        info.dims.push_back(static_cast<uint32_t>(metadata.dims.d[j]));
-      }
-      info.dtype = toTensorDataType(metadata.dataType);
->>>>>>> 1c00b3e2
       result.push_back(std::move(info));
     }
   }
@@ -723,19 +550,12 @@
     if (metadata.ioMode == TensorIOMode::kOUTPUT) {
       TensorInfo info;
       info.name = metadata.name;
-<<<<<<< HEAD
       resize(info.shape, 0);
       for (int j = 0; j < metadata.shape.nbDims; ++j) {
         info.shape.push_back(metadata.shape.d[j]);
         info.min_shape.push_back(metadata.minShape.d[j]);
         info.opt_shape.push_back(metadata.optShape.d[j]);
         info.max_shape.push_back(metadata.maxShape.d[j]);
-=======
-      resize(info.dims, 0);
-      // Skip batch dimension (index 0)
-      for (int j = 1; j < metadata.dims.nbDims; ++j) {
-        info.dims.push_back(static_cast<uint32_t>(metadata.dims.d[j]));
->>>>>>> 1c00b3e2
       }
       info.dtype = toTensorDataType(metadata.dataType);
       result.push_back(std::move(info));
